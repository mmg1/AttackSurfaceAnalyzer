﻿// Copyright (c) Microsoft Corporation. All rights reserved.
// Licensed under the MIT License.
using System;
using System.Collections.Generic;
using System.IO;
using AttackSurfaceAnalyzer.Objects;
using Microsoft.Win32;
using Serilog;

namespace AttackSurfaceAnalyzer.Utils
{
    public class RegistryWalker
    {

        public static IEnumerable<RegistryObject> WalkHive(RegistryHive Hive, string runid = null)
        {
            // Data structure to hold names of subfolders to be
            // examined for files.
            Stack<RegistryKey> keys = new Stack<RegistryKey>();

            RegistryKey BaseKey = RegistryKey.OpenBaseKey(Hive, RegistryView.Default);

            keys.Push(BaseKey);

            while (keys.Count > 0)
            {
                RegistryKey currentKey = keys.Pop();

                if (currentKey == null)
                {
                    continue;
                }
                if (Filter.IsFiltered(Helpers.GetPlatformString(), "Scan", "Registry", "Key", currentKey.Name))
                {
                    continue;
                }

                // First push all the new subkeys onto our stack.
                foreach (string key in currentKey.GetSubKeyNames())
                {
                    try
                    {
                        var next = currentKey.OpenSubKey(name: key, writable: false);
                        keys.Push(next);
                    }
                    // These are expected as we are running as administrator, not System.
                    catch (System.Security.SecurityException e)
                    {
                        Log.Verbose(e, "Permission Denied: {0}", currentKey.Name);
                    }
                    // There seem to be some keys which are listed as existing by the APIs but don't actually exist.
                    // Unclear if these are just super transient keys or what the other cause might be.
                    // Since this isn't user actionable, also just supress these to the verbose stream.
                    catch (System.IO.IOException e)
                    {
                        Log.Verbose(e, "Error Reading: {0}", currentKey.Name);
                    }
                    catch (Exception e)
                    {
                        Log.Information(e, "Unexpected error when parsing {0}:", currentKey.Name);
                        Telemetry.TrackTrace(Microsoft.ApplicationInsights.DataContracts.SeverityLevel.Error, e);
                    }
                }
                RegistryObject regObj = null;
                try
                {
                    regObj = new RegistryObject()
                    {
                        Subkeys = new List<string>(currentKey.GetSubKeyNames()),
                        Key = currentKey.Name,
                        Permissions = currentKey.GetAccessControl().GetSecurityDescriptorSddlForm(System.Security.AccessControl.AccessControlSections.All),
                        Values = new Dictionary<string, string>()
                    };

                    foreach (string valueName in currentKey.GetValueNames())
                    {
                        try
                        {
                            if (currentKey.GetValue(valueName) == null)
                            {

                            }
                            regObj.Values.Add(valueName, (currentKey.GetValue(valueName) == null) ? "" : (currentKey.GetValue(valueName).ToString()));
                        }
                        catch (Exception ex)
                        {
                            Log.Debug(ex, "Found an exception processing registry values.");
                        }
                    }

                }
<<<<<<< HEAD
                catch (Exception) {
                }
=======
                catch (System.ArgumentException e)
                {
                    Logger.VerboseException(e);
                }
                catch (Exception e)
                {
                    Log.Debug(e, "Couldn't process reg key {0}", currentKey.Name);
                }

>>>>>>> 0caa401c
                if (regObj != null)
                {
                    yield return regObj;
                }

            }
        }
    }
}<|MERGE_RESOLUTION|>--- conflicted
+++ resolved
@@ -89,10 +89,6 @@
                     }
 
                 }
-<<<<<<< HEAD
-                catch (Exception) {
-                }
-=======
                 catch (System.ArgumentException e)
                 {
                     Logger.VerboseException(e);
@@ -102,7 +98,6 @@
                     Log.Debug(e, "Couldn't process reg key {0}", currentKey.Name);
                 }
 
->>>>>>> 0caa401c
                 if (regObj != null)
                 {
                     yield return regObj;
